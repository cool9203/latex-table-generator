--- conflicted
+++ resolved
@@ -88,9 +88,7 @@
         default="none",
         help="Multi table pasting vertical",
     )
-<<<<<<< HEAD
     parser.add_argument("--html_label_cell_merge", action="store_true", help="Html label will output merge cell format")
-=======
     parser.add_argument(
         "--add_space_row_percentage",
         type=float,
@@ -103,7 +101,6 @@
         default=None,
         help="Dropout table content percentage",
     )
->>>>>>> 2e299ae2
 
     parser.add_argument("--tqdm", action="store_true", help="Use tqdm to show progress bar")
 
