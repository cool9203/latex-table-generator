--- conflicted
+++ resolved
@@ -822,15 +822,9 @@
     h_contents: List[str] = ["開口補強"],
     v_contents: List[str] = ["彎鉤", "鋼材筋"],
     vh_contents: List[str] = ["開口補強", "鋼材筋"],
-<<<<<<< HEAD
-    specific_headers: List[str] = [".*備註.*"],
+    specific_headers: List[str] = [],
     vertical: Union[int, Tuple[int, int]] = None,
     horizontal: Union[int, Tuple[int, int]] = None,
-=======
-    specific_headers: List[str] = [],
-    vertical: Union[int, Tuple[int, int]] = [1, 5],
-    horizontal: Union[int, Tuple[int, int]] = [1, 5],
->>>>>>> 30b1bddd
     vertical_count: Union[int, Tuple[int, int]] = [1, 3],
     horizontal_count: Union[int, Tuple[int, int]] = [1, 3],
     skew_angle: Union[int, Tuple[int, int]] = [-5, 5],
